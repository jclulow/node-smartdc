// Copyright 2012 Joyent, Inc.  All rights reserved.

var assert = require('assert');
var crypto = require('crypto');
var qs = require('querystring');
<<<<<<< HEAD
=======
var util = require('util');
var sprintf = util.format;
>>>>>>> c71daf89

var createCache = require('lru-cache');
var restify = require('restify');
var bunyan = require('bunyan');

///--- Globals

var log = bunyan.createLogger({
    level: 'info',
    name: 'SmartDC',
    stream: process.stderr,
    serializers: {
        err: bunyan.stdSerializers.err,
        req: bunyan.stdSerializers.req,
        res: restify.bunyan.serializers.response
    }
});
var RestCodes = restify.RestCodes;

var SIGNATURE = 'Signature keyId="%s",algorithm="%s" %s';

var ROOT = '/%s';
var KEYS = ROOT + '/keys';
var KEY = KEYS + '/%s';
var PACKAGES = ROOT + '/packages';
var PACKAGE = PACKAGES + '/%s';
var DATASETS = ROOT + '/datasets';
var DATASET = DATASETS + '/%s';
var DATACENTERS = ROOT + '/datacenters';
var MACHINES = ROOT + '/machines';
var MACHINE = MACHINES + '/%s';
var METADATA = MACHINE + '/metadata';
var METADATA_KEY = MACHINE + '/metadata/%s';
var SNAPSHOTS = MACHINE + '/snapshots';
var SNAPSHOT = SNAPSHOTS + '/%s';
var TAGS = MACHINE + '/tags';
var TAG = TAGS + '/%s';
var ANALYTICS = ROOT + '/analytics';
var INSTS = ANALYTICS + '/instrumentations';
var INST = INSTS + '/%s';
var INST_RAW = INST + '/value/raw';
var INST_HMAP = INST + '/value/heatmap/image';
var INST_HMAP_DETAILS = INST + '/value/heatmap/details';
var USAGE = ROOT + '/usage/%s';
var MACHINE_USAGE = MACHINE + '/usage/%s';



///--- Internal Helpers

function _clone(object) {
    assert.ok(object);

    var clone = {};

    var keys = Object.getOwnPropertyNames(object);
    keys.forEach(function (k) {
        var property = Object.getOwnPropertyDescriptor(object, k);
        Object.defineProperty(clone, k, property);
    });

    return clone;
}


function _encodeURI(path) {
<<<<<<< HEAD
  assert.ok(path);

  var chunk = 0;
  var ret = '';
  var str = '';
  var esc = false;

  // There's a bug in the 6.5 version of CloudAPI that account names
  // being URL-encoded isn't proxied properly, so skip that only on the
  // 'my' in /my/foo
  function append() {
    if (str.length)
      ret += '/' + ((chunk++ >= 2) ? qs.escape(str) : str);
    str = '';
    return ret;
  }

  for (var i = 0; i < path.length; i++) {
    if (!esc) {
      switch (path[i]) {
      case '\\':
        esc = true;
        break;
      case '/':
        append();
        break;
      default:
        str += path[i];
        break;
      }
    } else {
      str += path[i];
      esc = false;
    }
  }

  return append();
};
=======
    assert.ok(path);

    var ret = '';
    var str = '';
    var esc = false;

    function append() {
        if (str.length)
            ret += '/' + qs.escape(str);
        str = '';
        return ret;
    }

    for (var i = 0; i < path.length; i++) {
        if (!esc) {
            switch (path[i]) {
            case '\\':
                esc = true;
                break;
            case '/':
                append();
                break;
            default:
                str += path[i];
                break;
            }
        } else {
            str += path[i];
            esc = false;
        }
    }

    return append();
}
>>>>>>> c71daf89

///--- Exported CloudAPI Client

/**
 * Constructor.
 *
 * Note that in options you can pass in any parameters that the restify
 * RestClient constructor takes (for example retry/backoff settings).
 *
 * In order to create a client, you either have to specify username and
 * password, in which case HTTP Basic Authentication will be used, or
 * preferably keyId and key, in which case HTTP Signature Authentication will
 * be used (much more secure).
 *
 * @param {Object} options object (required):
 *        - {String} url (required) CloudAPI location.
 *        - {String} account (optional) the login name to use (default my).
 *        - {Number} logLevel (optional) an enum value for the logging level.
 *        - {String} version (optional) api version (default ~6.5).
 *        - {String} username (optional) login name.
 *        - {String} password (optional) login password.
 *        - {String} keyId (optional) SSH key id in cloudapi to sign with.
 *        - {String} key (optional) SSH key (PEM) that goes with `keyId`.
 *        - {Boolean} noCache (optional) disable client caching (default false).
 *        - {Boolean} cacheSize (optional) number of cache entries (default 1k).
 *        - {Boolean} cacheExpiry (optional) entry age in seconds (default 60).
 * @throws {TypeError} on bad input.
 * @constructor
 */
function CloudAPI(options) {
    if (!options) throw new TypeError('options required');
    if (!options.url) throw new TypeError('options.url required');
    if (!(options.username && options.password) &&
      !(options.keyId && options.key))
<<<<<<< HEAD
    throw new TypeError('Either username/password or keyId/key are required');

  if (options.logLevel)
    log.level(options.logLevel);
  if (!options.version)
    options.version = '~6.5';
  this.account = options.account || 'my';

  options.contentType = 'application/json';

  options.retryCallback = function checkFor500(code) { return (code === 500); };

  this.client = restify.createClient(options);

  this.options = _clone(options);

  // Try to use RSA Signing over BasicAuth
  if (options.key) {
    this.keyId = options.keyId;
    this.key = options.key;
    this.sshAgent = options.sshAgent;
  } else {
    this.basicAuth = utils.basicAuth(options.username, options.password);
  }

  // Initialize the cache
  if (!options.noCache) {
    this.cacheSize = options.cacheSize || 1000;
    this.cacheExpiry = (options.cacheExpiry || 60) * 1000;
    this.cache = createCache(this.cacheSize);
  }

  // Secret ENV var to not provision (testing)
  if (process.env.SDC_TESTING) {
    log.warn('SDC_TESTING env var set: provisioning will *not* happen');
    this.__no_op = true;
  }
=======
        throw new TypeError('Either username/password or ' +
                'keyId/key are required');

    if (options.logLevel)
        log.level(options.logLevel);
    if (!options.version)
        options.version = '~6.5';
    this.account = options.account || 'my';

    options.contentType = 'application/json';

    options.retryCallback = function checkFor500(code) {
        return (code === 500);
    };

    this.client = restify.createJsonClient(options);

    this.options = _clone(options);

    // Try to use RSA Signing over BasicAuth
    if (options.key) {
        this.keyId = options.keyId;
        this.key = options.key;
        this.sshAgent = options.sshAgent;
    } else {
        this.basicAuth = true;
    }

    // Initialize the cache
    if (!options.noCache) {
        this.cacheSize = options.cacheSize || 1000;
        this.cacheExpiry = (options.cacheExpiry || 60) * 1000;
        this.cache = createCache(this.cacheSize);
    }

    // Secret ENV var to not provision (testing)
    if (process.env.SDC_TESTING) {
        log.warn('SDC_TESTING env var set: provisioning will *not* happen');
        this.__no_op = true;
    }
>>>>>>> c71daf89
}


/**
 * Looks up your account record.
 *
 * Returns an object.
 *
 * @param {String} account (optional) the login name of the account.
 * @param {Function} callback of the form f(err, account).
 * @param {Boolean} noCache optional flag to force skipping the cache.
 * @throws {TypeError} on bad input.
 */
CloudAPI.prototype.getAccount = function (account, callback, noCache) {
    if (typeof (account) === 'function') {
        callback = account;
        account = this.account;
    }
    if (!callback || typeof (callback) !== 'function')
        throw new TypeError('callback (function) required');
    if (typeof (account) === 'object')
        account = account.login;

    var self = this;
    return this._request(sprintf(ROOT, account), null, function (req) {
        return self._get(req, callback, noCache);
    });

};
CloudAPI.prototype.GetAccount = CloudAPI.prototype.getAccount;


/**
 * Creates an SSH key on your account.
 *
 * Returns a JS object (the created key). Note that options can actually
 * be just the key PEM, if you don't care about names.
 *
 * @param {String} account (optional) the login name of the account.
 * @param {Object} options object containing:
 *                   - {String} name (optional) name for your ssh key.
 *                   - {String} key SSH public key.
 * @param {Function} callback of the form f(err, key).
 * @throws {TypeError} on bad input.
 */
CloudAPI.prototype.createKey = function (account, options, callback) {
    if (typeof (options) === 'function') {
        callback = options;
        options = account;
        account = this.account;
    }
    if (!callback || typeof (callback) !== 'function')
        throw new TypeError('callback (function) required');
    if (!options ||
      (typeof (options) !== 'string' && typeof (options) !== 'object'))
        throw new TypeError('options (object) required');
    if (typeof (account) === 'object')
        account = account.login;

    if (typeof (options) === 'string') {
        options = {
            key: options
        };
    }

    var self = this;
    return this._request(sprintf(KEYS, account), options, function (req) {
        return self._post(req, callback);
    });
};
CloudAPI.prototype.CreateKey = CloudAPI.prototype.createKey;


/**
 * Lists all SSH keys on file for your account.
 *
 * Returns an array of objects.
 *
 * @param {String} account (optional) the login name of the account.
 * @param {Function} callback of the form f(err, keys).
 * @param {Boolean} noCache optional flag to force skipping the cache.
 * @throws {TypeError} on bad input.
 */
CloudAPI.prototype.listKeys = function (account, callback, noCache) {
    if (typeof (account) === 'function') {
        callback = account;
        account = this.account;
    }
    if (!callback || typeof (callback) !== 'function')
        throw new TypeError('callback (function) required');
    if (typeof (account) === 'object')
        account = account.login;

    var self = this;
    this._request(sprintf(KEYS, account), null, function (req) {
        return self._get(req, callback, noCache);
    });
};
CloudAPI.prototype.ListKeys = CloudAPI.prototype.listKeys;


/**
 * Retrieves an SSH key from your account.
 *
 * Returns a JS object.
 *
 * @param {String} account (optional) the login name of the account.
 * @param {String} key can be either the string name of the key, or the object
 *                 returned from create/get.
 * @param {Function} callback of the form f(err, key).
 * @param {Boolean} noCache optional flag to force skipping the cache.
 * @throws {TypeError} on bad input.
 */
CloudAPI.prototype.getKey = function (account, key, callback, noCache) {
    if (typeof (key) === 'function') {
        callback = key;
        key = account;
        account = this.account;
    }
    if (!key || (typeof (key) !== 'object' && typeof (key) !== 'string'))
        throw new TypeError('key (object|string) required');
    if (!callback || typeof (callback) !== 'function')
        throw new TypeError('callback (function) required');
    if (typeof (account) === 'object')
        account = account.login;

    var name = (typeof (key) === 'object' ? key.name : key);

    var self = this;
    this._request(sprintf(KEY, account, name), null, function (req) {
        return self._get(req, callback, noCache);
    });
};
CloudAPI.prototype.GetKey = CloudAPI.prototype.getKey;


/**
 * Deletes an SSH key from your account.
 *
 * @param {String} account (optional) the login name of the account.
 * @param {String} key can be either the string name of the key, or the object
 *                 returned from create/get.
 * @param {Function} callback of the form f(err).
 * @throws {TypeError} on bad input.
 */
CloudAPI.prototype.deleteKey = function (account, key, callback) {
    if (typeof (key) === 'function') {
        callback = key;
        key = account;
        account = this.account;
    }

    if (!key || (typeof (key) !== 'object' && typeof (key) !== 'string'))
        throw new TypeError('key (object|string) required');
    if (!callback || typeof (callback) !== 'function')
        throw new TypeError('callback (function) required');
    if (typeof (account) === 'object')
        account = account.login;

    var name = (typeof (key) === 'object' ? key.name : key);

    var self = this;
    return this._request(sprintf(KEY, account, name), null, function (req) {
        return self._del(req, callback);
    });
};
CloudAPI.prototype.DeleteKey = CloudAPI.prototype.deleteKey;


/**
 * Lists all packages available to your account.
 *
 * Returns an array of objects.
 *
 * @param {String} account (optional) the login name of the account.
 * @param {Function} callback of the form f(err, packages).
 * @param {Boolean} noCache optional flag to force skipping the cache.
 * @throws {TypeError} on bad input.
 */
CloudAPI.prototype.listPackages = function (account, callback, noCache) {
    if (typeof (account) === 'function') {
        callback = account;
        account = this.account;
    }
    if (!callback || typeof (callback) !== 'function')
        throw new TypeError('callback (function) required');
    if (typeof (account) === 'object')
        account = account.login;

    var self = this;
    return this._request(sprintf(PACKAGES, account), null, function (req) {
        return self._get(req, callback, noCache);
    });
};
CloudAPI.prototype.ListPackages = CloudAPI.prototype.listPackages;


/**
 * Retrieves a single package available to your account.
 *
 * Returns a JS object.
 *
 * @param {String} account (optional) the login name of the account.
 * @param {String} pkg can be either the string name of the package, or an
 *                 object returned from listPackages.
 * @param {Function} callback of the form f(err, package).
 * @param {Boolean} noCache optional flag to force skipping the cache.
 * @throws {TypeError} on bad input.
 */
CloudAPI.prototype.getPackage = function (account, pkg, callback, noCache) {
    if (typeof (pkg) === 'function') {
        callback = pkg;
        pkg = account;
        account = this.account;
    }
    if (!pkg || (typeof (pkg) !== 'object' && typeof (pkg) !== 'string'))
        throw new TypeError('key (object|string) required');
    if (!callback || typeof (callback) !== 'function')
        throw new TypeError('callback (function) required');
    if (typeof (account) === 'object')
        account = account.login;

    var name = (typeof (pkg) === 'object' ? pkg.name : pkg);

    var self = this;
    return this._request(sprintf(PACKAGE, account, name), null,
            function (req) {
                return self._get(req, callback, noCache);
            });
};
CloudAPI.prototype.GetPackage = CloudAPI.prototype.getPackage;


/**
 * Lists all datasets available to your account.
 *
 * Returns an array of objects.
 *
 * @param {String} account (optional) the login name of the account.
 * @param {Function} callback of the form f(err, datasets).
 * @param {Boolean} noCache optional flag to force skipping the cache.
 * @throws {TypeError} on bad input.
 */
CloudAPI.prototype.listDatasets = function (account, callback, noCache) {
    if (typeof (account) === 'function') {
        callback = account;
        account = this.account;
    }
    if (!callback || typeof (callback) !== 'function')
        throw new TypeError('callback (function) required');
    if (typeof (account) === 'object')
        account = account.login;

    var self = this;
    return this._request(sprintf(DATASETS, account), null, function (req) {
        return self._get(req, callback, noCache);
    });
};
CloudAPI.prototype.ListDatasets = CloudAPI.prototype.listDatasets;


/**
 * Retrieves a single dataset available to your account.
 *
 * Returns a JS object.
 *
 * @param {String} account (optional) the login name of the account.
 * @param {String} dataset can be either the string name of the dataset, or an
 *                 object returned from listDatasets.
 * @param {Function} callback of the form f(err, package).
 * @param {Boolean} noCache optional flag to force skipping the cache.
 * @throws {TypeError} on bad input.
 */
CloudAPI.prototype.getDataset = function (account,
                                          dataset,
                                          callback,
                                          noCache) {
    if (typeof (dataset) === 'function') {
        callback = dataset;
        dataset = account;
        account = this.account;
    }
    if (!dataset ||
      (typeof (dataset) !== 'object' && typeof (dataset) !== 'string'))
        throw new TypeError('dataset (object|string) required');
    if (!callback || typeof (callback) !== 'function')
        throw new TypeError('callback (function) required');
    if (typeof (account) === 'object')
        account = account.login;

    var name = (typeof (dataset) === 'object' ? dataset.id : dataset);

    var self = this;
    return this._request(sprintf(DATASET, account, name), null,
            function (req) {
                return self._get(req, callback, noCache);
            });
};
CloudAPI.prototype.GetDataset = CloudAPI.prototype.getDataset;


/**
 * Lists all datacenters available to your account.
 *
 * Returns an array of objects.
 *
 * @param {String} account (optional) the login name of the account.
 * @param {Function} callback of the form f(err, datacenters).
 * @param {Boolean} noCache optional flag to force skipping the cache.
 * @throws {TypeError} on bad input.
 */
CloudAPI.prototype.listDatacenters = function (account, callback, noCache) {
    if (typeof (account) === 'function') {
        callback = account;
        account = this.account;
    }
    if (!callback || typeof (callback) !== 'function')
        throw new TypeError('callback (function) required');
    if (typeof (account) === 'object')
        account = account.login;

    var self = this;
    this._request(sprintf(DATACENTERS, account), null, function (req) {
        return self._get(req, callback, noCache);
    });
};
CloudAPI.prototype.ListDatacenters = CloudAPI.prototype.listDatacenters;


/**
 * Creates a new CloudAPI client connected to the specified datacenter.
 *
 * Returns a JS object.
 *
 * @param {String} account (optional) the login name of the account.
 * @param {String} datacenter can be either the string name of the datacenter,
 *                 or an object returned from listDatacenters.
 * @param {Function} callback of the form f(err, package).
 * @param {Boolean} noCache optional flag to force skipping the cache.
 * @throws {TypeError} on bad input.
 */
CloudAPI.prototype.createClientForDatacenter = function (account,
                                                         datacenter,
                                                         callback,
                                                         noCache) {
    if (typeof (datacenter) === 'function') {
        callback = datacenter;
        datacenter = account;
        account = this.account;
    }
    if (typeof (datacenter) !== 'string')
        throw new TypeError('datacenter (string) required');
    if (!callback || typeof (callback) !== 'function')
       throw new TypeError('callback (function) required');
    if (typeof (account) === 'object')
        account = account.login;

    var self = this;
    return this.listDatacenters(account, function (err, datacenters) {
        if (err)
            return callback(self._error(err));

        if (!datacenters[datacenter]) {
            var e = new Error();
            e.name = 'CloudApiError';
            e.code = RestCodes.ResourceNotFound;
            e.message = 'datacenter ' + datacenter + ' not found';
            return callback(e);
        }

        var opts = _clone(self.options);
        opts.url = datacenters[datacenter];
        return callback(null, new CloudAPI(opts));
    });
};
CloudAPI.prototype.CreateClientForDatacenter =
    CloudAPI.prototype.createClientForDatacenter;


/**
 * Provisions a new smartmachine or virtualmachine.
 *
 * Returns a JS object (the created machine). Note that the options
 * object parameters like dataset/package can actually be the JS objects
 * returned from the respective APIs.
 *
 * @param {String} account (optional) the login name of the account.
 * @param {Object} options (optional) object containing:
 *                   - {String} name (optional) name for your machine.
 *                   - {String} dataset (optional) dataset to provision.
 *                   - {String} package (optional) package to provision.
 * @param {Function} callback of the form f(err, machine).
 * @throws {TypeError} on bad input.
 */
CloudAPI.prototype.createMachine = function (account, options, callback) {
    if (typeof (account) === 'function') {
        callback = account;
        options = {};
        account = this.account;
    }
    if (typeof (options) === 'function') {
        callback = options;
        options = account;
        account = this.account;
    }
    if (!callback || typeof (callback) !== 'function')
        throw new TypeError('callback (function) required');
    if (typeof (options) !== 'object')
        throw new TypeError('options must be an object');
    if (options.name && typeof (options.name) !== 'string')
        throw new TypeError('options.name must be a string');
    if (typeof (account) === 'object')
        account = account.login;

    if (options.dataset) {
        switch (typeof (options.dataset)) {
        case 'string':
            // noop
            break;
        case 'object':
            options.dataset = options.dataset.id;
            break;
        default:
            throw new TypeError('options.dataset must be a string or object');
        }
    }

    if (options['package']) {
        switch (typeof (options['package'])) {
        case 'string':
            // noop
            break;
        case 'object':
            options['package'] = options['package'].id;
            break;
        default:
            throw new TypeError('options.package must be a string or object');
        }
    }

    // Undocumented flag to skip the actual call (testing only)
    if (this.__no_op)
        return callback(null, {});

    var self = this;
    return this._request(sprintf(MACHINES, account), options, function (req) {
        return self._post(req, callback);
    });
};
CloudAPI.prototype.CreateMachine = CloudAPI.prototype.createMachine;


/**
 * Counts all machines running under your account.
 *
 * This API call takes all the same options as ListMachines.  However,
 * instead of returning a set of machine objects, it returns the count
 * of machines that would be returned.
 *
 * achine listings are both potentially large and
 * volatile, so this API explicitly does no caching.
 *
 * Returns an integer, and a boolean that indicates whether there
 * are more records (i.e., you got paginated).  If there are, call this
 * again with offset=count.
 *
 * @param {String} account (optional) the login name of the account.
 * @param {Object} options (optional) sets filtration/pagination:
 *                 - {String} name (optional) machines with this name.
 *                 - {String} dataset (optional) machines with this dataset.
 *                 - {String} package (optional) machines with this package.
 *                 - {String} type (optional) smartmachine or virtualmachine.
 *                 - {String} state (optional) machines in this state.
 *                 - {Number} memory (optional) machines with this memory.
 *                 - {Number} offset (optional) pagination starting point.
 *                 - {Number} limit (optional) cap on the number to return.
 * @param {Function} callback of the form f(err, machines, moreRecords).
 * @throws {TypeError} on bad input.
 */
CloudAPI.prototype.countMachines = function (account, options, callback) {
    if (typeof (account) === 'function') {
        callback = account;
        options = {};
        account = this.account;
    }
    if (typeof (options) === 'function') {
        callback = options;
        options = account;
        account = this.account;
    }
    if (typeof (options) !== 'object')
        throw new TypeError('options must be an object');
    if (!callback || typeof (callback) !== 'function')
        throw new TypeError('callback (function) required');
    if (typeof (account) === 'object')
        account = account.login;

    var self = this;
    return this._request(sprintf(MACHINES, account), null, function (req) {
        req.query = options;
        req.cacheTTL = (15 * 1000);
        return self.client.head(req, function (err, headers) {
            if (err)
                return callback(self._error(err));

            var done = true;
            if (headers['x-resource-count'] && headers['x-query-limit'])
                done = (parseInt(headers['x-resource-count'], 10) <
                parseInt(headers['x-query-limit'], 10) + req.query.offset);

            var count = +headers['x-resource-count'];

            log.debug('CloudAPI._head(%s) -> err=%o, count=%d, done=%s',
                req.path, err, count, done);
            return callback(err, count, done);
        });
    });
};
CloudAPI.prototype.CountMachines = CloudAPI.prototype.countMachines;


/**
 * Lists all machines running under your account.
 *
 * This API call does a 'deep list', so you shouldn't need to go
 * back over the wan on each id.  Also, note that this API supports
 * filters and pagination; use the options object.  If you don't set
 * them you'll get whatever the server has set for pagination/limits.
 *
 * Also, note that machine listings are both potentially large and
 * volatile, so this API explicitly does no caching.
 *
 * Returns an array of objects, and a boolean that indicates whether there
 * are more records (i.e., you got paginated).  If there are, call this
 * again with offset=machines.length.
 *
 * @param {String} account (optional) the login name of the account.
 * @param {Object} options (optional) sets filtration/pagination:
 *                 - {String} name (optional) machines with this name.
 *                 - {String} dataset (optional) machines with this dataset.
 *                 - {String} package (optional) machines with this package.
 *                 - {String} type (optional) smartmachine or virtualmachine.
 *                 - {String} state (optional) machines in this state.
 *                 - {Number} memory (optional) machines with this memory.
 *                 - {Number} offset (optional) pagination starting point.
 *                 - {Number} limit (optional) cap on the number to return.
 * @param {Object} tags (optional) k/v hash of tags.
 * @param {Function} callback of the form f(err, machines, moreRecords).
 * @throws {TypeError} on bad input.
 */
<<<<<<< HEAD
CloudAPI.prototype.listMachines = function(account, options, tags, callback) {
  if (typeof(account) === 'function') {
    callback = account;
    tags = {};
    options = {};
    account = this.account;
  }
  if (typeof(options) === 'function') {
    callback = options;
    tags = {};
    options = account;
    account = this.account;
  }
  if (typeof(tags) === 'function') {
    callback = tags;
    if (typeof(account) === 'object') {
      tags = options;
      options = account;
      account = this.account;
    } else {
      tags = {};
      options = account;
      account = this.account;
    }
  }
  if (typeof(options) !== 'object')
    throw new TypeError('options must be an object');
  if (!callback || typeof(callback) !== 'function')
    throw new TypeError('callback (function) required');
  if (typeof(account) === 'object')
    account = account.login;

  for (var k in tags) {
    if (tags.hasOwnProperty(k)) {
      options['tag.' + k] = tags[k];
    }
  }

  var self = this;
  return this._request(sprintf(MACHINES, account), null, function(req) {
    req.query = options;
    return self.client.get(req, function(err, obj, headers) {
      if (err)
        return callback(self._error(err));

      var done = true;
      if (headers['x-resource-count'] && headers['x-query-limit']) {
        done = (parseInt(headers['x-resource-count'], 10) <
                (parseInt(headers['x-query-limit'], 10) +
                 (req.query.offset || 0)));
      }
=======
CloudAPI.prototype.listMachines = function (account, options, tags, callback) {
    if (typeof (account) === 'function') {
        callback = account;
        tags = {};
        options = {};
        account = this.account;
    }
    if (typeof (options) === 'function') {
        callback = options;
        tags = {};
        options = account;
        account = this.account;
    }
    if (typeof (tags) === 'function') {
        callback = tags;
        if (typeof (account) === 'object') {
            tags = options;
            options = account;
            account = this.account;
        } else {
            tags = {};
            options = account;
            account = this.account;
        }
    }
    if (typeof (options) !== 'object')
        throw new TypeError('options must be an object');
    if (!callback || typeof (callback) !== 'function')
        throw new TypeError('callback (function) required');
    if (typeof (account) === 'object')
        account = account.login;

    for (var k in tags) {
        if (tags.hasOwnProperty(k)) {
            options['tag.' + k] = tags[k];
        }
    }
>>>>>>> c71daf89

    var self = this;
    return this._request(sprintf(MACHINES, account), null, function (req) {
        req.query = options;
        return self.client.get(req, function (err, request, res, obj) {
            if (err) {
                log.error({err: err},
                    util.format('CloudAPI._get(%s)', req.path));
                return callback(self._error(err));
            }

            var done = true;
            if (typeof (req.query.offset) === 'undefined') {
                req.query.offset = 0;
            }
            if (res.headers['x-resource-count'] &&
                        res.headers['x-query-limit'])
                done = (parseInt(res.headers['x-resource-count'], 10) <
                parseInt(res.headers['x-query-limit'], 10) + req.query.offset);

            log.debug('CloudAPI._get(%s) -> err=%o, obj=%o, done=%s',
                            req.path, err, obj, done);
            return callback(err, obj, done);
        });
    });
};
CloudAPI.prototype.ListMachines = CloudAPI.prototype.listMachines;


/**
 * Gets a single machine under your account.
 *
 * Also, note that machine listings are fairly volatile, so this API
 * explicitly sets the cache TTL to 15s. You can bypass caching altogether
 * with the `noCache` param.
 *
 * Returns a JS object.
 *
 * @param {String} account (optional) the login name of the account.
 * @param {String} machine either the id, or can be the object returned in list
 *                 or create.
 * @param {Function} callback of the form f(err, machine).
 * @throws {TypeError} on bad input.
 */
<<<<<<< HEAD
CloudAPI.prototype.getMachine = function(account,
                                         machine,
                                         getCredentials,
                                         callback,
                                         noCache) {
  if (typeof(machine) === 'function') {
    callback = machine;
    getCredentials = false;
    machine = account;
    account = this.account;
  }
  if (typeof(getCredentials) === 'function') {
    callback = getCredentials;
    getCredentials = machine;
    machine = account;
    account = this.account;
  }
  if (!machine ||
      (typeof(machine) !== 'object' && typeof(machine) !== 'string'))
    throw new TypeError('machine (object|string) required');
  if (typeof(getCredentials) !== 'boolean')
    throw new TypeError('getCredentials must be a boolean');
  if (!callback || typeof(callback) !== 'function')
    throw new TypeError('callback (function) required');
  if (typeof(account) === 'object')
    account = account.login;

  var name = (typeof(machine) === 'object' ? machine.id : machine);

  var self = this;
  var path = sprintf(MACHINE, account, name);
  return this._request(path, null, function(req) {
    req.cacheTTL = (15 * 1000);
    if (getCredentials)
      req.path += '?credentials=true';
    return self._get(req, callback, noCache);
  });
=======
CloudAPI.prototype.getMachine = function (account,
                                          machine,
                                          getCredentials,
                                          callback,
                                          noCache) {
    if (typeof (machine) === 'function') {
        callback = machine;
        getCredentials = false;
        machine = account;
        account = this.account;
    }
    if (typeof (getCredentials) === 'function') {
        callback = getCredentials;
        getCredentials = machine;
        machine = account;
        account = this.account;
    }
    if (!machine ||
      (typeof (machine) !== 'object' && typeof (machine) !== 'string'))
        throw new TypeError('machine (object|string) required');
    if (typeof (getCredentials) !== 'boolean')
        throw new TypeError('getCredentials must be a boolean');
    if (!callback || typeof (callback) !== 'function')
        throw new TypeError('callback (function) required');
    if (typeof (account) === 'object')
        account = account.login;

    var name = (typeof (machine) === 'object' ? machine.id : machine);

    var self = this;
    var path = sprintf(MACHINE, account, name);
    return this._request(path, null, function (req) {
        req.cacheTTL = (15 * 1000);
        if (getCredentials)
            req.path += '?credentials=true';
        return self._get(req, callback, noCache);
    });
>>>>>>> c71daf89
};
CloudAPI.prototype.GetMachine = CloudAPI.prototype.getMachine;


/**
 * Reboots a machine under your account.
 *
 * @param {String} account (optional) the login name of the account.
 * @param {String} machine either the id, or can be the object returned in list
 *                 or create.
 * @param {Function} callback of the form f(err).
 * @throws {TypeError} on bad input.
 */
CloudAPI.prototype.rebootMachine = function (account, machine, callback) {
    if (typeof (machine) === 'function') {
        callback = machine;
        machine = account;
        account = this.account;
    }
    if (!machine ||
      (typeof (machine) !== 'object' && typeof (machine) !== 'string'))
        throw new TypeError('machine (object|string) required');
    if (!callback || typeof (callback) !== 'function')
        throw new TypeError('callback (function) required');
    if (typeof (account) === 'object')
        account = account.login;

    return this._updateMachine(account, machine, 'reboot', callback);
};
CloudAPI.prototype.RebootMachine = CloudAPI.prototype.rebootMachine;


/**
 * Shuts down a machine under your account.
 *
 * @param {String} account (optional) the login name of the account.
 * @param {String} machine either the id, or can be the object returned in list
 *                 or create.
 * @param {Function} callback of the form f(err).
 * @throws {TypeError} on bad input.
 */
CloudAPI.prototype.stopMachine = function (account, machine, callback) {
    if (typeof (machine) === 'function') {
        callback = machine;
        machine = account;
        account = this.account;
    }
    if (!machine ||
      (typeof (machine) !== 'object' && typeof (machine) !== 'string'))
        throw new TypeError('machine (object|string) required');
    if (!callback || typeof (callback) !== 'function')
        throw new TypeError('callback (function) required');
    if (typeof (account) === 'object')
        account = account.login;

    return this._updateMachine(account, machine, 'stop', callback);
};
CloudAPI.prototype.StopMachine = CloudAPI.prototype.stopMachine;


/**
 * Boots up a machine under your account.
 *
 * @param {String} account (optional) the login name of the account.
 * @param {String} machine either the id, or can be the object returned in list
 *                 or create.
 * @param {Function} callback of the form f(err).
 * @throws {TypeError} on bad input.
 */
CloudAPI.prototype.startMachine = function (account, machine, callback) {
    if (typeof (machine) === 'function') {
        callback = machine;
        machine = account;
        account = this.account;
    }
    if (!machine ||
      (typeof (machine) !== 'object' && typeof (machine) !== 'string'))
        throw new TypeError('machine (object|string) required');
    if (!callback || typeof (callback) !== 'function')
        throw new TypeError('callback (function) required');
    if (typeof (account) === 'object')
        account = account.login;

    return this._updateMachine(account, machine, 'start', callback);
};
CloudAPI.prototype.StartMachine = CloudAPI.prototype.startMachine;


/**
 * Resizes a machine under your account.
 *
 * @param {String} account (optional) the login name of the account.
 * @param {String} machine either the id, or can be the object returned in list
 *                 or create.
 * @param {Function} callback of the form f(err).
 * @throws {TypeError} on bad input.
 */
CloudAPI.prototype.resizeMachine = function (account,
                                             machine,
                                             options,
                                             callback) {
    if (typeof (options) === 'function') {
        callback = options;
        options = machine;
        machine = account;
        account = this.account;
    }
    if (!machine ||
      (typeof (machine) !== 'object' && typeof (machine) !== 'string'))
        throw new TypeError('machine (object|string) required');
    if (!options || typeof (options) !== 'object')
        throw new TypeError('options (object) required');
    if (!callback || typeof (callback) !== 'function')
        throw new TypeError('callback (function) required');
    if (typeof (account) === 'object')
        account = account.login;

    return this._updateMachine(account, machine, 'resize', options, callback);
};
CloudAPI.prototype.ResizeMachine = CloudAPI.prototype.resizeMachine;


/**
 * Deletes a machine under your account.
 *
 * @param {String} account (optional) the login name of the account.
 * @param {String} machine either the id, or can be the object returned in list
 *                 or create.
 * @param {Function} callback of the form f(err).
 * @throws {TypeError} on bad input.
 */
CloudAPI.prototype.deleteMachine = function (account, machine, callback) {
    if (typeof (machine) === 'function') {
        callback = machine;
        machine = account;
        account = this.account;
    }
    if (!machine ||
      (typeof (machine) !== 'object' && typeof (machine) !== 'string'))
        throw new TypeError('machine (object|string) required');
    if (!callback || typeof (callback) !== 'function')
        throw new TypeError('callback (function) required');
    if (typeof (account) === 'object')
        account = account.login;

    var name = (typeof (machine) === 'object' ? machine.id : machine);
    var self = this;
    return this._request(sprintf(MACHINE, account, name), null,
            function (req) {
                return self._del(req, callback);
            });
};
CloudAPI.prototype.DeleteMachine = CloudAPI.prototype.deleteMachine;


/**
 * Creates a new snapshots for a given machine.
 *
 * Note that the machine must be a smartmachine for snapshots to work.
 * This API explicitly disables caching.
 *
 * @param {String} account (optional) the login name of the account.
 * @param {String} machine either the id, or can be the object returned in list
 *                 or create.
 * @param {Function} callback of the form f(err).
 * @throws {TypeError} on bad input.
 */
CloudAPI.prototype.createMachineSnapshot = function (account,
                                                     machine,
                                                     options,
                                                     callback) {
    if (typeof (options) === 'function') {
        callback = options;
        options = machine;
        machine = account;
        account = this.account;
    }
    if (!machine ||
      (typeof (machine) !== 'object' && typeof (machine) !== 'string'))
        throw new TypeError('machine (object|string) required');
    if (!options || typeof (options) !== 'object')
        throw new TypeError('options (object) required');
    if (!callback || typeof (callback) !== 'function')
        throw new TypeError('callback (function) required');
    if (typeof (account) === 'object')
        account = account.login;

    var m = (typeof (machine) === 'object' ? machine.id : machine);

    var self = this;
    return this._request(sprintf(SNAPSHOTS, account, m), options,
            function (req) {
                return self._post(req, callback);
            });
};
CloudAPI.prototype.CreateMachineSnapshot =
    CloudAPI.prototype.createMachineSnapshot;


/**
 * Lists all snapshots for a given machine.
 *
 * Note that the machine must be a smartmachine for snapshots to work.
 * This API explicitly disables caching.
 *
 * @param {String} account (optional) the login name of the account.
 * @param {String} machine either the id, or can be the object returned in list
 *                 or create.
 * @param {Function} callback of the form f(err).
 * @throws {TypeError} on bad input.
 */
CloudAPI.prototype.listMachineSnapshots = function (account,
                                                    machine,
                                                    callback) {
    if (typeof (machine) === 'function') {
        callback = machine;
        machine = account;
        account = this.account;
    }
    if (!machine ||
      (typeof (machine) !== 'object' && typeof (machine) !== 'string'))
        throw new TypeError('machine (object|string) required');
    if (!callback || typeof (callback) !== 'function')
        throw new TypeError('callback (function) required');
    if (typeof (account) === 'object')
        account = account.login;

    var m = (typeof (machine) === 'object' ? machine.id : machine);

    var self = this;
    return this._request(sprintf(SNAPSHOTS, account, m), null, function (req) {
        return self._get(req, callback, true);
    });
};
CloudAPI.prototype.ListMachineSnapshots =
    CloudAPI.prototype.listMachineSnapshots;


/**
 * Gets a single snapshot for a given machine.
 *
 * Note that the machine must be a smartmachine for snapshots to work.
 *
 * @param {String} account (optional) the login name of the account.
 * @param {String} machine either the id, or can be the object returned in list
 *                 or create.
 * @param {String} snapshot either the name, or can be the object returned in
 *                 list or create.
 * @param {Function} callback of the form f(err).
 * @param {Boolean} noCache disable caching of this result.
 * @throws {TypeError} on bad input.
 */
CloudAPI.prototype.getMachineSnapshot = function (account,
                                                  machine,
                                                  snapshot,
                                                  callback,
                                                  noCache) {
    if (typeof (snapshot) === 'function') {
        callback = snapshot;
        snapshot = machine;
        machine = account;
        account = this.account;
    }
    if (!machine ||
      (typeof (machine) !== 'object' && typeof (machine) !== 'string'))
        throw new TypeError('machine (object|string) required');
    if (!snapshot ||
      (typeof (snapshot) !== 'object' && typeof (snapshot) !== 'string'))
        throw new TypeError('machine (object|string) required');
    if (!callback || typeof (callback) !== 'function')
        throw new TypeError('callback (function) required');
    if (typeof (account) === 'object')
        account = account.login;

    var a = (typeof (account) === 'object' ? account.login : account);
    var m = (typeof (machine) === 'object' ? machine.id : machine);
    var s = (typeof (snapshot) === 'object' ? snapshot.name : snapshot);

    var self = this;
    return this._request(sprintf(SNAPSHOT, a, m, s), null, function (req) {
        return self._get(req, callback, noCache);
    });

};
CloudAPI.prototype.GetMachineSnapshot = CloudAPI.prototype.getMachineSnapshot;


/**
 * Boots a machine from a snapshot.
 *
 * Note that the machine must be a smartmachine for snapshots to work.
 *
 * @param {String} account (optional) the login name of the account.
 * @param {String} machine either the id, or can be the object returned in list
 *                 or create.
 * @param {String} snapshot either the name, or can be the object returned in
 *                 list or create.
 * @param {Function} callback of the form f(err).
 * @throws {TypeError} on bad input.
 */
CloudAPI.prototype.startMachineFromSnapshot = function (account,
                                                        machine,
                                                        snapshot,
                                                        callback) {

    if (typeof (snapshot) === 'function') {
        callback = snapshot;
        snapshot = machine;
        machine = account;
        account = this.account;
    }

    if (!machine ||
      (typeof (machine) !== 'object' && typeof (machine) !== 'string'))
        throw new TypeError('machine (object|string) required');
    if (!snapshot ||
      (typeof (snapshot) !== 'object' && typeof (snapshot) !== 'string'))
        throw new TypeError('snapshot (object|string) required');
    if (!callback || typeof (callback) !== 'function')
        throw new TypeError('callback (function) required');

    var a = (typeof (account) === 'object' ? account.login : account);
    var m = (typeof (machine) === 'object' ? machine.id : machine);
    var s = (typeof (snapshot) === 'object' ? snapshot.name : snapshot);

    var self = this;
    return this._request(sprintf(SNAPSHOT, a, m, s), null, function (req) {
        req.expect = 202;
        return self._post(req, callback);
    });

};
CloudAPI.prototype.StartMachineFromSnapshot =
    CloudAPI.prototype.startMachineFromSnapshot;


/**
 * Deletes a machine snapshot.
 *
 * Note that the machine must be a smartmachine for snapshots to work.
 *
 * @param {String} account (optional) the login name of the account.
 * @param {String} machine either the id, or can be the object returned in list
 *                 or create.
 * @param {String} snapshot either the name, or can be the object returned in
 *                 list or create.
 * @param {Function} callback of the form f(err).
 * @throws {TypeError} on bad input.
 */
CloudAPI.prototype.deleteMachineSnapshot = function (account,
                                                     machine,
                                                     snapshot,
                                                     callback) {
    if (typeof (snapshot) === 'function') {
        callback = snapshot;
        snapshot = machine;
        machine = account;
        account = this.account;
    }
    if (!machine ||
      (typeof (machine) !== 'object' && typeof (machine) !== 'string'))
        throw new TypeError('machine (object|string) required');
    if (!snapshot ||
      (typeof (snapshot) !== 'object' && typeof (snapshot) !== 'string'))
        throw new TypeError('machine (object|string) required');
    if (!callback || typeof (callback) !== 'function')
        throw new TypeError('callback (function) required');
    if (typeof (account) === 'object')
        account = account.login;

    var a = (typeof (account) === 'object' ? account.login : account);
    var m = (typeof (machine) === 'object' ? machine.id : machine);
    var s = (typeof (snapshot) === 'object' ? snapshot.name : snapshot);

    var self = this;
    return this._request(sprintf(SNAPSHOT, a, m, s), null, function (req) {
        return self._del(req, callback);
    });

};
CloudAPI.prototype.DeleteMachineSnapshot =
    CloudAPI.prototype.deleteMachineSnapshot;



/**
 * Adds the set of tags to the machine.
 *
 * @param {String} account (optional) the login name of the account.
 * @param {String} machine either the id, or can be the object returned in list
 *                 or create.
 * @param {Object} tags tags dictionary.
 * @param {Function} callback of the form f(err).
 * @throws {TypeError} on bad input.
 */
CloudAPI.prototype.addMachineTags = function (account,
                                              machine,
                                              tags,
                                              callback) {
    if (typeof (tags) === 'function') {
        callback = tags;
        tags = machine;
        machine = account;
        account = this.account;
    }
    if (!machine ||
      (typeof (machine) !== 'object' && typeof (machine) !== 'string'))
        throw new TypeError('machine (object|string) required');
    if (!tags || typeof (tags) !== 'object')
        throw new TypeError('tags (object) required');
    if (!callback || typeof (callback) !== 'function')
        throw new TypeError('callback (function) required');
    if (typeof (account) === 'object')
        account = account.login;

    var m = (typeof (machine) === 'object' ? machine.id : machine);

    var self = this;
    return this._request(sprintf(TAGS, account, m), tags, function (req) {
        return self._post(req, callback);
    });
};
CloudAPI.prototype.AddMachineTags = CloudAPI.prototype.addMachineTags;


/**
 * Gets the set of tags from a machine
 *
 * @param {String} account (optional) the login name of the account.
 * @param {String} machine either the id, or can be the object returned in list
 *                 or create.
 * @param {Function} callback of the form f(err).
 * @throws {TypeError} on bad input.
 */
CloudAPI.prototype.listMachineTags = function (account, machine, callback) {
    if (typeof (machine) === 'function') {
        callback = machine;
        machine = account;
        account = this.account;
    }
    if (!machine ||
      (typeof (machine) !== 'object' && typeof (machine) !== 'string'))
        throw new TypeError('machine (object|string) required');
    if (!callback || typeof (callback) !== 'function')
        throw new TypeError('callback (function) required');
    if (typeof (account) === 'object')
        account = account.login;

    var m = (typeof (machine) === 'object' ? machine.id : machine);

    var self = this;
    return this._request(sprintf(TAGS, account, m), null, function (req) {
        return self._get(req, callback);
    });
};
CloudAPI.prototype.ListMachineTags = CloudAPI.prototype.listMachineTags;


/**
 * Retrieves a single tag from a machine.
 *
 * @param {String} account (optional) the login name of the account.
 * @param {String} machine either the id, or can be the object returned in list
 *                 or create.
 * @param {String} tag a tag name to get.
 * @param {Function} callback of the form f(err).
 * @throws {TypeError} on bad input.
 */
CloudAPI.prototype.getMachineTag = function (account, machine, tag, callback) {
    if (typeof (tag) === 'function') {
        callback = tag;
        tag = machine;
        machine = account;
        account = this.account;
    }
    if (!machine ||
      (typeof (machine) !== 'object' && typeof (machine) !== 'string'))
        throw new TypeError('machine (object|string) required');
    if (!tag || typeof (tag) !== 'string')
        throw new TypeError('tag (string) required');
    if (!callback || typeof (callback) !== 'function')
        throw new TypeError('callback (function) required');
    if (typeof (account) === 'object')
        account = account.login;

    var m = (typeof (machine) === 'object' ? machine.id : machine);

    var self = this;
    return this._request(sprintf(TAG, account, m, tag), null, function (req) {
        req.headers.Accept = 'text/plain';
        return self._get(req, callback);
    });
};
CloudAPI.prototype.GetMachineTag = CloudAPI.prototype.getMachineTag;


/**
 * Deletes ALL tags from a machine
 *
 * @param {String} account (optional) the login name of the account.
 * @param {String} machine either the id, or can be the object returned in list
 *                 or create.
 * @param {Function} callback of the form f(err).
 * @throws {TypeError} on bad input.
 */
CloudAPI.prototype.deleteMachineTags = function (account, machine, callback) {
    if (typeof (machine) === 'function') {
        callback = machine;
        machine = account;
        account = this.account;
    }
    if (!machine ||
      (typeof (machine) !== 'object' && typeof (machine) !== 'string'))
        throw new TypeError('machine (object|string) required');
    if (!callback || typeof (callback) !== 'function')
        throw new TypeError('callback (function) required');
    if (typeof (account) === 'object')
        account = account.login;

    var m = (typeof (machine) === 'object' ? machine.id : machine);

    var self = this;
    return this._request(sprintf(TAGS, account, m), null, function (req) {
        return self._del(req, callback);
    });
};
CloudAPI.prototype.DeleteMachineTags = CloudAPI.prototype.deleteMachineTags;


/**
 * Deletes a single tag from a machine.
 *
 * @param {String} account (optional) the login name of the account.
 * @param {String} machine either the id, or can be the object returned in list
 *                 or create.
 * @param {String} tag a tag name to purge.
 * @param {Function} callback of the form f(err).
 * @throws {TypeError} on bad input.
 */
CloudAPI.prototype.deleteMachineTag = function (account,
                                                machine,
                                                tag,
                                                callback) {
    if (typeof (tag) === 'function') {
        callback = tag;
        tag = machine;
        machine = account;
        account = this.account;
    }
    if (!machine ||
      (typeof (machine) !== 'object' && typeof (machine) !== 'string'))
        throw new TypeError('machine (object|string) required');
    if (!tag || typeof (tag) !== 'string')
        throw new TypeError('tag (string) required');
    if (!callback || typeof (callback) !== 'function')
        throw new TypeError('callback (function) required');
    if (typeof (account) === 'object')
        account = account.login;

    var m = (typeof (machine) === 'object' ? machine.id : machine);

    var self = this;
    return this._request(sprintf(TAG, account, m, tag), null, function (req) {
        return self._del(req, callback);
    });
};
CloudAPI.prototype.DeleteMachineTag = CloudAPI.prototype.deleteMachineTag;


/**
 * Retrieves metadata from a machine.
 *
 * @param {String} account (optional) the login name of the account.
 * @param {String} machine either the id, or can be the object returned in list
 *                 or create.
 * @param {Boolean} getCredentials whether or not to return passwords
 *                  (default is false).
 * @param {Function} callback of the form f(err).
 * @throws {TypeError} on bad input.
 */
<<<<<<< HEAD
CloudAPI.prototype.getMachineMetadata = function(account,
                                                 machine,
                                                 getCredentials,
                                                 callback) {
  if (typeof(machine) === 'function') {
    callback = machine;
    getCredentials = false;
    machine = account;
    account = this.account;
  }
  if (typeof(getCredentials) === 'function') {
    callback = getCredentials;
    getCredentials = machine;
    machine = account;
    account = this.account;
  }
  if (!machine ||
      (typeof(machine) !== 'object' && typeof(machine) !== 'string'))
    throw new TypeError('machine (object|string) required');
  if (typeof(getCredentials) !== 'boolean')
    throw new TypeError('getCredentials must be a boolean');
  if (!callback || typeof(callback) !== 'function')
    throw new TypeError('callback (function) required');
  if (typeof(account) === 'object')
    account = account.login;

  var m = (typeof(machine) === 'object' ? machine.id : machine);

  var self = this;
  var path = sprintf(METADATA, account, m);
  return this._request(path, null, function(req) {
    if (getCredentials)
      req.path += '?credentials=true';
    return self._get(req, callback);
  });
=======
CloudAPI.prototype.getMachineMetadata = function (account,
                                                  machine,
                                                  getCredentials,
                                                  callback) {
    if (typeof (machine) === 'function') {
        callback = machine;
        getCredentials = false;
        machine = account;
        account = this.account;
    }
    if (typeof (getCredentials) === 'function') {
        callback = getCredentials;
        getCredentials = machine;
        machine = account;
        account = this.account;
    }
    if (!machine ||
      (typeof (machine) !== 'object' && typeof (machine) !== 'string'))
        throw new TypeError('machine (object|string) required');
    if (typeof (getCredentials) !== 'boolean')
        throw new TypeError('getCredentials must be a boolean');
    if (!callback || typeof (callback) !== 'function')
        throw new TypeError('callback (function) required');
    if (typeof (account) === 'object')
        account = account.login;

    var m = (typeof (machine) === 'object' ? machine.id : machine);

    var self = this;
    var path = sprintf(METADATA, account, m);
    return this._request(path, null, function (req) {
        if (getCredentials)
            req.path += '?credentials=true';
        return self._get(req, callback);
    });
>>>>>>> c71daf89
};
CloudAPI.prototype.GetMachineMetadata = CloudAPI.prototype.getMachineMetadata;


/**
 * Updates the metadata on a machine.  Creates key/value pairs if they don't
 * exist, and replaces values for a key if they do not.
 *
 * Note this method will only partially replace the metadata. That is, if you
 * have machine metadata like:
 *
 * {
 *   "foo": "bar",
 *   "pet": "dog"
 * }
 *
 * And you only pass in pet=cat, the resulting metadata will be:
 *
 * {
 *   "foo": "bar",
 *   "pet": "cat"
 * }
 *
 * @param {String} account (optional) the login name of the account.
 * @param {String} machine either the id, or can be the object returned in list
 *                 or create.
 * @param {Object} metadata new metadata elements to write.
 * @param {Function} callback of the form f(err).
 * @throws {TypeError} on bad input.
 */
CloudAPI.prototype.updateMachineMetadata = function (account,
                                                     machine,
                                                     metadata,
                                                     callback) {
    if (typeof (metadata) === 'function') {
        callback = metadata;
        metadata = machine;
        machine = account;
        account = this.account;
    }
    if (!machine ||
      (typeof (machine) !== 'object' && typeof (machine) !== 'string'))
        throw new TypeError('machine (object|string) required');
    if (!callback || typeof (callback) !== 'function')
        throw new TypeError('callback (function) required');
    if (typeof (account) === 'object')
        account = account.login;

    var m = (typeof (machine) === 'object' ? machine.id : machine);

    var self = this;
    return this._request(sprintf(METADATA, account, m), metadata,
            function (req) {
                return self._post(req, function (err, obj) {
                    callback(err, obj);
                });
            });
};
CloudAPI.prototype.UpdateMachineMetadata =
    CloudAPI.prototype.updateMachineMetadata;


/**
 * Deletes individual metadata keys from a machine.
 *
 * @param {String} account (optional) the login name of the account.
 * @param {String} machine either the id, or can be the object returned in list
 *                 or create.
 * @param {String} key metadata key to purge.
 * @param {Function} callback of the form f(err).
 * @throws {TypeError} on bad input.
 */
CloudAPI.prototype.deleteMachineMetadata = function (account,
                                                     machine,
                                                     key,
                                                     callback) {
    if (typeof (key) === 'function') {
        callback = key;
        key = machine;
        machine = account;
        account = this.account;
    }
    if (!machine ||
      (typeof (machine) !== 'object' && typeof (machine) !== 'string'))
        throw new TypeError('machine (object|string) required');
    if (!callback || typeof (callback) !== 'function')
        throw new TypeError('callback (function) required');
    if (typeof (account) === 'object')
        account = account.login;

    var m = (typeof (machine) === 'object' ? machine.id : machine);

    var self = this;
    var path;
    if (key === '*') {
        path = sprintf(METADATA, account, m);
    } else {
        path = sprintf(METADATA_KEY, account, m, key);
    }
    return this._request(path, null, function (req) {
        return self._del(req, function (err, obj) {
            callback(err, obj);
        });
    });
};
CloudAPI.prototype.DeleteMachineMetadata =
    CloudAPI.prototype.deleteMachineMetadata;


/**
 * Dumps the "metrics" used in all requets to /analytics.
 *
 * Returns a big object.
 *
 * @param {String} account (optional) the login name of the account.
 * @param {Function} callback of the form f(err, metrics).
 * @param {Boolean} noCache optional flag to force skipping the cache.
 * @throws {TypeError} on bad input.
 */
CloudAPI.prototype.describeAnalytics = function (account, callback, noCache) {
    if (typeof (account) === 'function') {
        callback = account;
        account = this.account;
    }
    if (!callback || typeof (callback) !== 'function')
        throw new TypeError('callback (function) required');
    if (typeof (account) === 'object')
        account = account.login;

    var self = this;
    return this._request(sprintf(ANALYTICS, account), null, function (req) {
        return self._get(req, callback, noCache);
    });
};
CloudAPI.prototype.DescribeAnalytics = CloudAPI.prototype.describeAnalytics;
CloudAPI.prototype.getMetrics = CloudAPI.prototype.describeAnalytics;
CloudAPI.prototype.GetMetrics = CloudAPI.prototype.describeAnalytics;


/**
 * Creates an instrumentation under your account.
 *
 * Returns an object.
 *
 * @param {String} account (optional) the login name of the account.
 * @param {Object} options instrumentation options. (see CA docs).
 * @param {Function} callback of the form f(err, instrumentation).
 * @param {Boolean} noCache optional flag to force skipping the cache.
 * @throws {TypeError} on bad input.
 */
CloudAPI.prototype.createInst = function (account, options, callback, noCache) {
    if (typeof (options) === 'function') {
        callback = options;
        options = account;
        account = this.account;
    }
    if (!options || typeof (options) !== 'object')
        throw new TypeError('options (object) required');
    if (!callback || typeof (callback) !== 'function')
        throw new TypeError('callback (function) required');
    if (typeof (account) === 'object')
        account = account.login;

    var self = this;
    return this._request(sprintf(INSTS, account), options, function (req) {
        return self._post(req, callback);
    });
};
CloudAPI.prototype.createInstrumentation = CloudAPI.prototype.createInst;
CloudAPI.prototype.CreateInstrumentation = CloudAPI.prototype.createInst;


/**
 * Lists instrumentations under your account.
 *
 * Returns an array of objects.
 *
 * @param {String} account (optional) the login name of the account.
 * @param {Function} callback of the form f(err, schema).
 * @param {Boolean} noCache optional flag to force skipping the cache.
 * @throws {TypeError} on bad input.
 */
CloudAPI.prototype.listInsts = function (account, callback, noCache) {
    if (typeof (account) === 'function') {
        noCache = callback;
        callback = account;
        account = this.account;
    }
    if (!callback || typeof (callback) !== 'function')
        throw new TypeError('callback (function) required');
    if (typeof (account) === 'object')
        account = account.login;

    var self = this;
    return this._request(sprintf(INSTS, account), null, function (req) {
        return self._get(req, callback, noCache);
    });
};
CloudAPI.prototype.listInstrumentations = CloudAPI.prototype.listInsts;
CloudAPI.prototype.ListInstrumentations = CloudAPI.prototype.listInsts;


/**
 * Gets an instrumentation under your account.
 *
 * Returns an object.
 *
 * @param {String} account (optional) the login name of the account.
 * @param {Number} inst either the id, or can be the object returned
 *                 in list or create.
 * @param {Function} callback of the form f(err, instrumentation).
 * @param {Boolean} noCache optional flag to force skipping the cache.
 * @throws {TypeError} on bad input.
 */
CloudAPI.prototype.getInst = function (account, inst, callback, noCache) {
    if (typeof (inst) === 'function') {
        noCache = callback;
        callback = inst;
        inst = account;
        account = this.account;
    }

    if (!inst || (typeof (inst) !== 'object' && typeof (inst) !== 'number'))
        throw new TypeError('inst (object|number) required');
    if (!callback || typeof (callback) !== 'function')
        throw new TypeError('callback (function) required');
    if (typeof (account) === 'object')
        account = account.login;

    var name = (typeof (inst) === 'object' ? inst.id : inst);
    var self = this;
    return this._request(sprintf(INST, account, name), null, function (req) {
        return self._get(req, callback, noCache);
    });
};
CloudAPI.prototype.getInstrumentation = CloudAPI.prototype.getInst;
CloudAPI.prototype.GetInstrumentation = CloudAPI.prototype.getInst;


/**
 * Gets an instrumentation raw value under your account.
 *
 * This call is not cachable.
 *
 * Returns an object.
 *
 * @param {String} account (optional) the login name of the account.
 * @param {Number} inst either the id, or can be the object returned
 *                 in list or create.
 * @param {Function} callback of the form f(err, instrumentation).
 * @throws {TypeError} on bad input.
 */
CloudAPI.prototype.getInstValue = function (account, inst, callback) {
    if (typeof (inst) === 'function') {
        callback = inst;
        inst = account;
        account = this.account;
    }
    if (typeof (inst) !== 'object' && typeof (inst) !== 'number')
        throw new TypeError('inst (object|number) required');
    if (!callback || typeof (callback) !== 'function')
        throw new TypeError('callback (function) required');
    if (typeof (account) === 'object')
        account = account.login;

    var name = (typeof (inst) === 'object' ? inst.id : inst);
    var self = this;
    return this._request(sprintf(INST_RAW, account, name), null,
            function (req) {
                return self._get(req, callback, true);
            });
};
CloudAPI.prototype.getInstrumentationValue = CloudAPI.prototype.getInstValue;
CloudAPI.prototype.GetInstrumentationValue = CloudAPI.prototype.getInstValue;


/**
 * Gets an instrumentation heatmap image under your account.
 *
 * This call is not cachable.
 *
 * Returns an object.
 *
 * @param {String} account (optional) the login name of the account.
 * @param {Number} inst either the id, or can be the object returned
 *                 in list or create.
 * @param {Object} options object, from command line.
 * @param {Function} callback of the form f(err, instrumentation).
 * @throws {TypeError} on bad input.
 */
CloudAPI.prototype.getInstHmap = function (account, inst, options, callback) {
    if (typeof (options) === 'function') {
        callback = options;
        options = inst;
        inst = account;
        account = this.account;
    }

    if (!inst || (typeof (inst) !== 'object' && typeof (inst) !== 'number'))
        throw new TypeError('inst (object|number) required');
    if (!options || typeof (options) !== 'object')
        throw new TypeError('options (object) required');
    if (!callback || typeof (callback) !== 'function')
        throw new TypeError('callback (function) required');
    if (typeof (account) === 'object')
        account = account.login;

    var name = (typeof (inst) === 'object' ? inst.id : inst);
    var self = this;

    this._request(sprintf(INST_HMAP, account, name), null, function (req) {
        req.query = options;
        return self._get(req, callback, true);
    });
};
CloudAPI.prototype.getInstrumentationHeatmap = CloudAPI.prototype.getInstHmap;
CloudAPI.prototype.GetInstrumentationHeatmap = CloudAPI.prototype.getInstHmap;


/**
 * Gets an instrumentation heatmap image details.
 *
 * This call is not cachable.
 *
 * Returns an object.
 *
 * @param {String} account (optional) the login name of the account.
 * @param {Number} inst either the id, or can be the object returned
 *                 in list or create.
 * @param {Object} options with x and y, as {Number}. Required.
 * @param {Function} callback of the form f(err, instrumentation).
 * @throws {TypeError} on bad input.
 */
CloudAPI.prototype.getInstHmapDetails = function (account,
                                                  inst,
                                                  options,
                                                  callback) {
    if (typeof (options) === 'function') {
        callback = options;
        options = inst;
        inst = account;
        account = this.account;
    }
    if (!inst || (typeof (inst) !== 'object' && typeof (inst) !== 'number'))
        throw new TypeError('inst (object|number) required');
    if (!options || typeof (options) !== 'object')
        throw new TypeError('options (object) required');
    if (!callback || typeof (callback) !== 'function')
        throw new TypeError('callback (function) required');
    if (typeof (account) === 'object')
        account = account.login;

    var name = (typeof (inst) === 'object' ? inst.id : inst);
    var self = this;
    return this._request(sprintf(INST_HMAP_DETAILS, account, name), null,
                       function (req) {
                           req.query = options;
                           return self._get(req, callback, true);
                       });
};
CloudAPI.prototype.getInstrumentationHeatmapDetails =
    CloudAPI.prototype.getInstHmapDetails;
CloudAPI.prototype.GetInstrumentationHeatmapDetails =
    CloudAPI.prototype.getInstHmapDetails;


/**
 * Deletes an instrumentation under your account.
 *
 * @param {String} account (optional) the login name of the account.
 * @param {Number} inst either the id, or can be the object returned
 *                 in list or create.
 * @param {Function} callback of the form f(err).
 * @throws {TypeError} on bad input.
 */
CloudAPI.prototype.delInst = function (account, inst, callback) {
    if (typeof (inst) === 'function') {
        callback = inst;
        inst = account;
        account = this.account;
    }
    if (!inst || (typeof (inst) !== 'object' && typeof (inst) !== 'number'))
        throw new TypeError('inst (object|number) required');
    if (!callback || typeof (callback) !== 'function')
        throw new TypeError('callback (function) required');
    if (typeof (account) === 'object')
        account = account.login;

    var name = (typeof (inst) === 'object' ? inst.id + '' : inst);
    var self = this;
    return this._request(sprintf(INST, account, name), null, function (req) {
        return self._del(req, callback);
    });
};
CloudAPI.prototype.deleteInstrumentation = CloudAPI.prototype.delInst;
CloudAPI.prototype.DeleteInstrumentation = CloudAPI.prototype.delInst;


/**
 * Gets a usage object of all machines in cloud within a period
 *
 * @param {String} account (optional) the login name of the account.
 * @param {String} period The yyyy-mm period in which to get usage.
 * @param {Function} callback
 * @param {Boolean} noCache (optional) Flag to skip the cache
 */
CloudAPI.prototype.getUsage = function (account,
                                        period,
                                        callback,
                                        noCache) {
    if (typeof (period) === 'function') {
        callback = period;
        period = account;
        account = this.account;
    }

    if (!callback || typeof (callback) !== 'function')
        throw new TypeError('callback (function) required');
    if (!period || typeof (period) !== 'string' ||
        !period.match(/^[0-9]{4}-[0-9]{1,2}$/))
        throw new TypeError('period (string, YYYY-MM) required');

    if (typeof (account) === 'object')
        account = account.login;

    var self = this;
    var path = sprintf(USAGE, account, period);
    return this._request(path, null, function (req) {
        return self._get(req, callback, noCache);
    });
};



/**
 * Gets a usage object of a given machine within period
 *
 * @param {String} account (optional) the login name of the account.
 * @param {String} machine the uuid of the machine, or an object from create
 *                         or list.
 * @param {String} period The yyyy-mm period in which to get usage.
 * @param {Function} callback
 * @param {Boolean} noCache (optional) Flag to skip the cache
 */
CloudAPI.prototype.getMachineUsage = function (account,
                                               machine,
                                               period,
                                               callback,
                                               noCache) {
    if (typeof (period) === 'function') {
        callback = period;
        period = machine;
        machine = account;
        account = this.account;
    }

    if (!callback || typeof (callback) !== 'function')
        throw new TypeError('callback (function) required');
    if (!period || typeof (period) !== 'string' ||
        !period.match(/^[0-9]{4}-[0-9]{1,2}$/))
        throw new TypeError('period (string, YYYY-MM) required');

    if (typeof (account) === 'object')
        account = account.login;

    if (typeof (machine) === 'object')
        machine = machine.id;

    var self = this;
    var path = sprintf(MACHINE_USAGE, account, machine, period);
    return this._request(path, null, function (req) {
        return self._get(req, callback, noCache);
    });
};




///--- Private Functions

CloudAPI.prototype._updateMachine = function (account,
                                              machine,
                                              action,
                                              params,
                                              callback) {
    assert.ok(account);
    assert.ok(machine);
    assert.ok(action);
    assert.ok(params);
    if (typeof (params) === 'function') {
        callback = params;
        params = {};
    }
    assert.ok(callback);

    params.action = action;

    var name = (typeof (machine) === 'object' ? machine.id : machine);
    var self = this;
    return this._request(sprintf(MACHINE, account, name), null, function (req) {
        req.expect = 202;
        req.query = params;
        return self._post(req, callback);
    });
};


CloudAPI.prototype._error = function (err) {
    assert.ok(err);

    function _newError(code, message) {
        var e = new Error();
        e.name = 'CloudApiError';
        e.code = code;
        e.message = message;
        return e;
    }

    if (err.details && err.httpCode >= 500) {
        if (err.details.code && err.details.message) {
            return _newError(err.details.code, err.details.message);
        } else if (err.details.object && err.details.object.code) {
            return _newError(err.details.object.code,
                                err.details.object.message);
        } else if (err.details.body || typeof (err.details) === 'string') {
            try {
                var response = JSON.parse(err.details.body || err.details);
                if (response && response.code && response.message)
                    return _newError(response.code, response.message);
            } catch (e) {
                log.warn('Invalid JSON for err=%o => %o', err, e);
            }
        }
    }

    return err;
};


CloudAPI.prototype._get = function (req, callback, noCache) {
    assert.ok(req);
    assert.ok(callback);

    var self = this;

    // Check the cache first
    if (!noCache) {
        var cached = this._cacheGet(req.path, req.cacheTTL);
        if (cached) {
            if (cached instanceof Error)
                return callback(cached);

            return callback(null, cached);
        }
    }

    // Issue HTTP request
    return this.client.get(req, function (err, request, res, obj) {
        if (err) {
            err = self._error(err);
            log.error({err: err}, util.format('CloudAPI._get(%s)', req.path));
        }

        if (obj) {
            self._cachePut(req.path, obj);
            log.debug(obj, util.format('CloudAPI._get(%s)', req.path));
        }

<<<<<<< HEAD
    log.debug('CloudAPI._get(%s) -> err=%o, obj=%s', req.path, err, obj);
    return callback(err, obj, headers);
  });
=======
        return callback(err, obj);
    });
>>>>>>> c71daf89
};


CloudAPI.prototype._post = function (req, callback) {
    assert.ok(req);
    assert.ok(callback);

    var self = this,
        body = req.body || {};
    delete req.body;

    // Issue HTTP request
    return this.client.post(req, body, function (err, request, res, obj) {
        if (err) {
            err = self._error(err);
            log.error({err: err}, util.format('CloudAPI._get(%s)', req.path));
        } else {
            log.debug(obj, util.format('CloudAPI._post(%s)', req.path));
        }
        return callback(err, obj);
    });
};


CloudAPI.prototype._del = function (req, callback) {
    assert.ok(req);
    assert.ok(callback);

    var self = this;

    // Issue HTTP request
    return this.client.del(req, function (err, request, res, obj) {
        if (err) {
            err = self._error(err);
        } else {
            self._cachePut(req.path, null);
        }

        log.debug('CloudAPI._del(%s) -> err=%o', req.path, err);
        return callback(err);
    });
};


CloudAPI.prototype._request = function (path, body, callback) {
    assert.ok(path);
    assert.ok(body !== undefined);
    assert.ok(callback);

    var self = this;
    var now = new Date().toUTCString();

<<<<<<< HEAD
  var obj = {
    path: _encodeURI(path),
    headers: {
      Authorization: authz,
      Date: now
    }
  };
  if (body)
    obj.body = body;
=======
    var obj = {
        path: _encodeURI(path),
        headers: {
            Date: now
        }
    };
    if (body)
        obj.body = body;
>>>>>>> c71daf89

    if (this.basicAuth) {
        self.client.basicAuth(self.options.username, self.options.password);
    } else {
        if (!this.sshAgent) {
            var alg = / DSA /.test(this.key) ? 'DSA-SHA1' : 'RSA-SHA256';
            var signer = crypto.createSign(alg);
            signer.update(now);
            obj.headers.Authorization = sprintf(SIGNATURE,
                                          this.keyId,
                                          alg.toLowerCase(),
                                          signer.sign(this.key, 'base64'));
        } else {
            return this.sshAgent.sign(this.key, new Buffer(now),
                    function (err, sig) {
                        if (!err && sig) {
                            var algo = /DSA/i.test(self.key) ?
                                        'dsa-sha1' : 'rsa-sha1';
                            obj.headers.Authorization = sprintf(SIGNATURE,
                                                              self.keyId,
                                                              algo,
                                                              sig.signature);
                        }

                        return callback(obj);
                    });
        }
    }

    return callback(obj);
};


CloudAPI.prototype._cachePut = function (key, value) {
    assert.ok(key);

    if (!this.cache)
        return false;

    if (value === null) {
        // Do a purge
        log.debug('CloudAPI._cachePut(%s): purging', key);
        return this.cache.set(key, null);
    }

    var obj = {
        value: value,
        ctime: new Date().getTime()
    };
    log.debug('CloudAPI._cachePut(%s): writing %o', key, obj);
    this.cache.set(key, obj);
    return true;
};


CloudAPI.prototype._cacheGet = function (key, expiry) {
    assert.ok(key);

    if (!this.cache)
        return null;

    var maxAge = expiry || this.cacheExpiry;

    var obj = this.cache.get(key);
    if (obj) {
        assert.ok(obj.ctime);
        assert.ok(obj.value);
        var now = new Date().getTime();
        if ((now - obj.ctime) <= maxAge) {
            log.debug('CloudAPI._cacheGet(%s): cache hit => %o', key, obj);
            return obj.value;
        }
    }

    log.debug('CloudAPI._cacheGet(%s): cache miss', key);
    return null;
};



// --- Exports

module.exports = {

    CloudAPI: CloudAPI,

    createClient: function (options) {
        return new CloudAPI(options);
    }

};<|MERGE_RESOLUTION|>--- conflicted
+++ resolved
@@ -3,11 +3,9 @@
 var assert = require('assert');
 var crypto = require('crypto');
 var qs = require('querystring');
-<<<<<<< HEAD
-=======
+
 var util = require('util');
 var sprintf = util.format;
->>>>>>> c71daf89
 
 var createCache = require('lru-cache');
 var restify = require('restify');
@@ -74,46 +72,6 @@
 
 
 function _encodeURI(path) {
-<<<<<<< HEAD
-  assert.ok(path);
-
-  var chunk = 0;
-  var ret = '';
-  var str = '';
-  var esc = false;
-
-  // There's a bug in the 6.5 version of CloudAPI that account names
-  // being URL-encoded isn't proxied properly, so skip that only on the
-  // 'my' in /my/foo
-  function append() {
-    if (str.length)
-      ret += '/' + ((chunk++ >= 2) ? qs.escape(str) : str);
-    str = '';
-    return ret;
-  }
-
-  for (var i = 0; i < path.length; i++) {
-    if (!esc) {
-      switch (path[i]) {
-      case '\\':
-        esc = true;
-        break;
-      case '/':
-        append();
-        break;
-      default:
-        str += path[i];
-        break;
-      }
-    } else {
-      str += path[i];
-      esc = false;
-    }
-  }
-
-  return append();
-};
-=======
     assert.ok(path);
 
     var ret = '';
@@ -148,7 +106,6 @@
 
     return append();
 }
->>>>>>> c71daf89
 
 ///--- Exported CloudAPI Client
 
@@ -183,45 +140,6 @@
     if (!options.url) throw new TypeError('options.url required');
     if (!(options.username && options.password) &&
       !(options.keyId && options.key))
-<<<<<<< HEAD
-    throw new TypeError('Either username/password or keyId/key are required');
-
-  if (options.logLevel)
-    log.level(options.logLevel);
-  if (!options.version)
-    options.version = '~6.5';
-  this.account = options.account || 'my';
-
-  options.contentType = 'application/json';
-
-  options.retryCallback = function checkFor500(code) { return (code === 500); };
-
-  this.client = restify.createClient(options);
-
-  this.options = _clone(options);
-
-  // Try to use RSA Signing over BasicAuth
-  if (options.key) {
-    this.keyId = options.keyId;
-    this.key = options.key;
-    this.sshAgent = options.sshAgent;
-  } else {
-    this.basicAuth = utils.basicAuth(options.username, options.password);
-  }
-
-  // Initialize the cache
-  if (!options.noCache) {
-    this.cacheSize = options.cacheSize || 1000;
-    this.cacheExpiry = (options.cacheExpiry || 60) * 1000;
-    this.cache = createCache(this.cacheSize);
-  }
-
-  // Secret ENV var to not provision (testing)
-  if (process.env.SDC_TESTING) {
-    log.warn('SDC_TESTING env var set: provisioning will *not* happen');
-    this.__no_op = true;
-  }
-=======
         throw new TypeError('Either username/password or ' +
                 'keyId/key are required');
 
@@ -262,7 +180,6 @@
         log.warn('SDC_TESTING env var set: provisioning will *not* happen');
         this.__no_op = true;
     }
->>>>>>> c71daf89
 }
 
 
@@ -813,59 +730,6 @@
  * @param {Function} callback of the form f(err, machines, moreRecords).
  * @throws {TypeError} on bad input.
  */
-<<<<<<< HEAD
-CloudAPI.prototype.listMachines = function(account, options, tags, callback) {
-  if (typeof(account) === 'function') {
-    callback = account;
-    tags = {};
-    options = {};
-    account = this.account;
-  }
-  if (typeof(options) === 'function') {
-    callback = options;
-    tags = {};
-    options = account;
-    account = this.account;
-  }
-  if (typeof(tags) === 'function') {
-    callback = tags;
-    if (typeof(account) === 'object') {
-      tags = options;
-      options = account;
-      account = this.account;
-    } else {
-      tags = {};
-      options = account;
-      account = this.account;
-    }
-  }
-  if (typeof(options) !== 'object')
-    throw new TypeError('options must be an object');
-  if (!callback || typeof(callback) !== 'function')
-    throw new TypeError('callback (function) required');
-  if (typeof(account) === 'object')
-    account = account.login;
-
-  for (var k in tags) {
-    if (tags.hasOwnProperty(k)) {
-      options['tag.' + k] = tags[k];
-    }
-  }
-
-  var self = this;
-  return this._request(sprintf(MACHINES, account), null, function(req) {
-    req.query = options;
-    return self.client.get(req, function(err, obj, headers) {
-      if (err)
-        return callback(self._error(err));
-
-      var done = true;
-      if (headers['x-resource-count'] && headers['x-query-limit']) {
-        done = (parseInt(headers['x-resource-count'], 10) <
-                (parseInt(headers['x-query-limit'], 10) +
-                 (req.query.offset || 0)));
-      }
-=======
 CloudAPI.prototype.listMachines = function (account, options, tags, callback) {
     if (typeof (account) === 'function') {
         callback = account;
@@ -903,7 +767,6 @@
             options['tag.' + k] = tags[k];
         }
     }
->>>>>>> c71daf89
 
     var self = this;
     return this._request(sprintf(MACHINES, account), null, function (req) {
@@ -948,45 +811,6 @@
  * @param {Function} callback of the form f(err, machine).
  * @throws {TypeError} on bad input.
  */
-<<<<<<< HEAD
-CloudAPI.prototype.getMachine = function(account,
-                                         machine,
-                                         getCredentials,
-                                         callback,
-                                         noCache) {
-  if (typeof(machine) === 'function') {
-    callback = machine;
-    getCredentials = false;
-    machine = account;
-    account = this.account;
-  }
-  if (typeof(getCredentials) === 'function') {
-    callback = getCredentials;
-    getCredentials = machine;
-    machine = account;
-    account = this.account;
-  }
-  if (!machine ||
-      (typeof(machine) !== 'object' && typeof(machine) !== 'string'))
-    throw new TypeError('machine (object|string) required');
-  if (typeof(getCredentials) !== 'boolean')
-    throw new TypeError('getCredentials must be a boolean');
-  if (!callback || typeof(callback) !== 'function')
-    throw new TypeError('callback (function) required');
-  if (typeof(account) === 'object')
-    account = account.login;
-
-  var name = (typeof(machine) === 'object' ? machine.id : machine);
-
-  var self = this;
-  var path = sprintf(MACHINE, account, name);
-  return this._request(path, null, function(req) {
-    req.cacheTTL = (15 * 1000);
-    if (getCredentials)
-      req.path += '?credentials=true';
-    return self._get(req, callback, noCache);
-  });
-=======
 CloudAPI.prototype.getMachine = function (account,
                                           machine,
                                           getCredentials,
@@ -1024,7 +848,6 @@
             req.path += '?credentials=true';
         return self._get(req, callback, noCache);
     });
->>>>>>> c71daf89
 };
 CloudAPI.prototype.GetMachine = CloudAPI.prototype.getMachine;
 
@@ -1605,7 +1428,6 @@
  * @param {Function} callback of the form f(err).
  * @throws {TypeError} on bad input.
  */
-<<<<<<< HEAD
 CloudAPI.prototype.getMachineMetadata = function(account,
                                                  machine,
                                                  getCredentials,
@@ -1641,7 +1463,7 @@
       req.path += '?credentials=true';
     return self._get(req, callback);
   });
-=======
+
 CloudAPI.prototype.getMachineMetadata = function (account,
                                                   machine,
                                                   getCredentials,
@@ -1677,7 +1499,6 @@
             req.path += '?credentials=true';
         return self._get(req, callback);
     });
->>>>>>> c71daf89
 };
 CloudAPI.prototype.GetMachineMetadata = CloudAPI.prototype.getMachineMetadata;
 
@@ -2246,14 +2067,8 @@
             log.debug(obj, util.format('CloudAPI._get(%s)', req.path));
         }
 
-<<<<<<< HEAD
-    log.debug('CloudAPI._get(%s) -> err=%o, obj=%s', req.path, err, obj);
-    return callback(err, obj, headers);
-  });
-=======
         return callback(err, obj);
     });
->>>>>>> c71daf89
 };
 
 
@@ -2306,17 +2121,7 @@
     var self = this;
     var now = new Date().toUTCString();
 
-<<<<<<< HEAD
-  var obj = {
-    path: _encodeURI(path),
-    headers: {
-      Authorization: authz,
-      Date: now
-    }
-  };
-  if (body)
-    obj.body = body;
-=======
+
     var obj = {
         path: _encodeURI(path),
         headers: {
@@ -2325,7 +2130,6 @@
     };
     if (body)
         obj.body = body;
->>>>>>> c71daf89
 
     if (this.basicAuth) {
         self.client.basicAuth(self.options.username, self.options.password);
